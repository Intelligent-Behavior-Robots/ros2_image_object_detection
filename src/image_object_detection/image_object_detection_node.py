--- conflicted
+++ resolved
@@ -285,7 +285,6 @@
                 # Publish debug image for the current camera (if enabled)
                 if self.enable_publish_debug_image and topic in self.debug_image_publishers:
                     self.publish_debug_image(debugimg, topic)
-<<<<<<< HEAD
 
                 if self.show_image:
                     cv2.imshow(f"Detection from {topic}", debugimg)
@@ -293,15 +292,6 @@
             except CvBridgeError as e:
                 self.get_logger().error(f"Error converting image from {topic}: {e}")
 
-=======
-
-                if self.show_image:
-                    cv2.imshow(f"Detection from {topic}", debugimg)
-                    cv2.waitKey(1)
-            except CvBridgeError as e:
-                self.get_logger().error(f"Error converting image from {topic}: {e}")
-
->>>>>>> d65a8257
         return callback
 
     def publish_debug_image(self, debugimg, topic):
